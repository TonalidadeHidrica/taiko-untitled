[package]
name = "taiko-untitled"
version = "0.1.0"
authors = ["seasellsheshell"]
edition = "2021"

# See more keys and their definitions at https://doc.rust-lang.org/cargo/reference/manifest.html

[dependencies]
<<<<<<< HEAD
byteorder = "1.3.4"
config = "0.10.1"
ffmpeg4 = { git = "https://github.com/TonalidadeHidrica/rust-ffmpeg4", branch = "fix-missing-variable" }
itertools = "0.10.2"
sdl2 = { version = "0.35.2", features = ["image", "ttf"] }

# stainless_ffmpeg = "0.2.0"
# stainless-ffmpeg-sys = "4.2.2-update.1"
# ffmpeg-next = {git = "https://github.com/zmwangx/rust-ffmpeg"}
=======
boolinator = "2.4.0"
chardetng = "0.1.9"
config = "0.10.1"
cpal = "0.13.2"
derive_more = "0.99.11"
encoding_rs = "0.8.24"
enum-map = "0.6.3"
itertools = "0.10.2"
notify = "4.0.15"
num = "0.4.0"
once_cell = "1.5.2"
ordered-float = "2.0.0"
regex = "1.4.2"
retain_mut = "0.1.1"
rodio = { version = "0.13.0", path = "../rodio" }
sdl2 = { version = "0.35.2", features = ["image"] }
serde = { version = "1.0.115", features = ["derive"] }
universal-audio-decoder = { path = "../universal-audio-decoder/" }
>>>>>>> c055e34c
<|MERGE_RESOLUTION|>--- conflicted
+++ resolved
@@ -7,24 +7,15 @@
 # See more keys and their definitions at https://doc.rust-lang.org/cargo/reference/manifest.html
 
 [dependencies]
-<<<<<<< HEAD
+boolinator = "2.4.0"
 byteorder = "1.3.4"
-config = "0.10.1"
-ffmpeg4 = { git = "https://github.com/TonalidadeHidrica/rust-ffmpeg4", branch = "fix-missing-variable" }
-itertools = "0.10.2"
-sdl2 = { version = "0.35.2", features = ["image", "ttf"] }
-
-# stainless_ffmpeg = "0.2.0"
-# stainless-ffmpeg-sys = "4.2.2-update.1"
-# ffmpeg-next = {git = "https://github.com/zmwangx/rust-ffmpeg"}
-=======
-boolinator = "2.4.0"
 chardetng = "0.1.9"
 config = "0.10.1"
 cpal = "0.13.2"
 derive_more = "0.99.11"
 encoding_rs = "0.8.24"
 enum-map = "0.6.3"
+ffmpeg4 = { git = "https://github.com/TonalidadeHidrica/rust-ffmpeg4", branch = "fix-missing-variable" }
 itertools = "0.10.2"
 notify = "4.0.15"
 num = "0.4.0"
@@ -33,7 +24,6 @@
 regex = "1.4.2"
 retain_mut = "0.1.1"
 rodio = { version = "0.13.0", path = "../rodio" }
-sdl2 = { version = "0.35.2", features = ["image"] }
+sdl2 = { version = "0.35.2", features = ["image", "ttf"] }
 serde = { version = "1.0.115", features = ["derive"] }
-universal-audio-decoder = { path = "../universal-audio-decoder/" }
->>>>>>> c055e34c
+universal-audio-decoder = { path = "../universal-audio-decoder/" }