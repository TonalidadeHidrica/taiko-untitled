[package]
name = "taiko-untitled"
version = "0.1.0"
authors = ["seasellsheshell"]
edition = "2021"

# See more keys and their definitions at https://doc.rust-lang.org/cargo/reference/manifest.html

[dependencies]
boolinator = "2.4.0"
byteorder = "1.3.4"
chardetng = "0.1.9"
config = "0.10.1"
cpal = "0.13.2"
derive_more = "0.99.11"
encoding_rs = "0.8.24"
enum-map = "0.6.3"
<<<<<<< HEAD
ffmpeg4 = { git = "https://github.com/TonalidadeHidrica/rust-ffmpeg4", branch = "fix-missing-variable" }
=======
fs-err = "2.7.0"
>>>>>>> 050f0740
itertools = "0.10.2"
notify = "4.0.15"
num = "0.4.0"
once_cell = "1.5.2"
ordered-float = "2.0.0"
regex = "1.4.2"
retain_mut = "0.1.1"
rodio = { version = "0.13.0", path = "../rodio" }
sdl2 = { version = "0.35.2", features = ["image", "ttf"] }
serde = { version = "1.0.115", features = ["derive"] }
universal-audio-decoder = { path = "../universal-audio-decoder/" }<|MERGE_RESOLUTION|>--- conflicted
+++ resolved
@@ -15,11 +15,8 @@
 derive_more = "0.99.11"
 encoding_rs = "0.8.24"
 enum-map = "0.6.3"
-<<<<<<< HEAD
 ffmpeg4 = { git = "https://github.com/TonalidadeHidrica/rust-ffmpeg4", branch = "fix-missing-variable" }
-=======
 fs-err = "2.7.0"
->>>>>>> 050f0740
 itertools = "0.10.2"
 notify = "4.0.15"
 num = "0.4.0"
